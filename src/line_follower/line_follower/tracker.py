#!/usr/bin/env python3

import numpy as np
import math
import rclpy
from rclpy.node import Node
from rclpy.qos import QoSProfile, ReliabilityPolicy, HistoryPolicy, DurabilityPolicy
from px4_msgs.msg import OffboardControlMode, TrajectorySetpoint, VehicleCommand, VehicleLocalPosition, VehicleStatus, VehicleAttitude
from line_interfaces.msg import Line
import transformations as tft

#############
# CONSTANTS #
#############
_RATE = 10 # (Hz) rate for rospy.rate
_MAX_SPEED = 0.7 # (m/s)
_MAX_CLIMB_RATE = 1.0 # m/s
_MAX_ROTATION_RATE = 5.0 # rad/s
IMAGE_HEIGHT = 576
IMAGE_WIDTH = 768
CENTER = np.array([IMAGE_WIDTH//2, IMAGE_HEIGHT//2]) # Center of the image frame. We will treat this as the center of mass of the drone
EXTEND = 300 # Number of pixels forward to extrapolate the line
KP_X = 0.002
KP_Y = 0.002
KP_Z_W = 0.02

DISPLAY = True

ENABLE_HORIZONTAL_VELOCITY = True
MAX_CORRECTION_FACTOR = 10.0

#########################
# COORDINATE TRANSFORMS #
#########################
class CoordTransforms():

    def __init__(self):
        """
        Variable Notation:
            - v__x: vector expressed in "x" frame
            - q_x_y: quaternion of "x" frame with relative to "y" frame
            - p_x_y__z: position of "x" frame relative to "y" frame expressed in "z" coordinates
            - v_x_y__z: velocity of "x" frame with relative to "y" frame expressed in "z" coordinates
            - R_x2y: rotation matrix that maps vector represented in frame "x" to representation in frame "y" (right-multiply column vec)
    
        Frame Subscripts:
            - m = marker frame (x-right, y-up, z-out when looking at marker)
            - dc = downward-facing camera (if expressed in the body frame)
            - fc = forward-facing camera
            - bu = body up frame (x-forward, y-left, z-up, similar to ENU)
            - bd = body down frame (x-forward, y-right, z-down, similar to NED)
            - lenu = local East-North-Up world frame ("local" implies that it may not be aligned with east and north, but z is up)
            - lned = local North-East-Down world frame ("local" implies that it may not be aligned with north and east, but z is down)
        Rotation matrix:
            R = np.array([[       3x3     0.0]
                          [    rotation   0.0]
                          [     matrix    0.0]
                          [0.0, 0.0, 0.0, 0.0]])
            
            [[ x']      [[       3x3     0.0]  [[ x ]
             [ y']  =    [    rotation   0.0]   [ y ]
             [ z']       [     matrix    0.0]   [ z ]
             [0.0]]      [0.0, 0.0, 0.0, 0.0]]  [0.0]]
        """
        
        # Reference frames
        self.COORDINATE_FRAMES = {'lenu','lned','bu','bd','dc','fc'}
    
        self.WORLD_FRAMES = {'lenu', 'lned'}
    
        self.BODY_FRAMES = {'bu', 'bd', 'dc', 'fc'}
    
        self.STATIC_TRANSFORMS = {'R_lenu2lenu',
                                  'R_lenu2lned',
    
                                  'R_lned2lenu',
                                  'R_lned2lned', 
          
                                  'R_bu2bu', 
                                  'R_bu2bd',
                                  'R_bu2dc',
                                  'R_bu2fc',
          
                                  'R_bd2bu',
                                  'R_bd2bd',
                                  'R_bd2dc',
                                  'R_bd2fc',
          
                                  'R_dc2bu',
                                  'R_dc2bd',
                                  'R_dc2dc',
                                  'R_dc2fc',
    
                                  'R_fc2bu',
                                  'R_fc2bd',
                                  'R_fc2dc',
                                  'R_fc2fc'
                                  }
       
        self.R_dc2bd = np.array([
            [0.0, -1.0, 0.0, 0.0],
            [1.0, 0.0, 0.0, 0.0],
            [0.0, 0.0, 1.0, 0.0],
            [0.0, 0.0, 0.0, 1.0]
        ])

        self.R_lenu2lenu = np.eye(4)
        self.R_lned2lned = np.eye(4)
        self.R_bu2bu = np.eye(4)
        self.R_bd2bd = np.eye(4)
        self.R_dc2dc = np.eye(4)
        self.R_fc2fc = np.eye(4)

        self.R_bd2dc = self.R_dc2bd.T

        self.R_lenu2lned = np.array([
            [0.0, 1.0, 0.0, 0.0],
            [1.0, 0.0, 0.0, 0.0],
            [0.0, 0.0, -1.0, 0.0],
            [0.0, 0.0, 0.0, 1.0]
        ])

        self.R_lned2lenu = self.R_lenu2lned.T

        self.R_bu2bd = np.array([
            [1.0, 0.0, 0.0, 0.0],
            [0.0, -1.0, 0.0, 0.0],
            [0.0, 0.0, -1.0, 0.0],
            [0.0, 0.0, 0.0, 1.0]
        ])

        self.R_bd2bu = self.R_bu2bd.T

        self.R_bu2dc = np.dot(self.R_bu2bd, self.R_bd2dc)
        self.R_bu2fc = np.eye(4)
        self.R_bd2fc = np.dot(self.R_bd2bu, self.R_bu2fc)
        self.R_dc2bu = self.R_bu2dc.T
        self.R_dc2fc = np.dot(self.R_dc2bd, self.R_bd2fc)
        self.R_fc2bu = self.R_bu2fc.T
        self.R_fc2bd = self.R_bd2fc.T
        self.R_fc2dc = self.R_dc2fc.T
    
    
    def static_transform(self, v__fin, fin, fout):
        """
        Given a vector expressed in frame fin, returns the same vector expressed in fout.
            
            Args:
                - v__fin: 3D vector, (x, y, z), represented in fin coordinates 
                - fin: string describing input coordinate frame 
                - fout: string describing output coordinate frame 
        
            Returns
                - v__fout: a vector, (x, y, z) represent in fout coordinates
        """
        # Check if fin is a valid coordinate frame
        if fin not in self.COORDINATE_FRAMES:
            raise AttributeError('{} is not a valid coordinate frame'.format(fin))

        # Check if fout is a valid coordinate frame
        if fout not in self.COORDINATE_FRAMES:
            raise AttributeError('{} is not a valid coordinate frame'.format(fout))
        
        # Check for a static transformation exists between the two frames
        R_str = 'R_{}2{}'.format(fin, fout)
        if R_str not in self.STATIC_TRANSFORMS:
            raise AttributeError('No static transform exists from {} to {}.'.format(fin, fout))
        
        # v4__'' are 4x1 np.array representation of the vector v__''
        # Create a 4x1 np.array representation of v__fin for matrix multiplication
        v4__fin = np.array([[v__fin[0]],
                            [v__fin[1]],
                            [v__fin[2]],
                            [     0.0]])

        # Get rotation matrix
        R_fin2fout = getattr(self, R_str)

        # Perform transformation from v__fin to v__fout
        v4__fout = np.dot(R_fin2fout, v4__fin)
        
        return (v4__fout[0,0], v4__fout[1,0], v4__fout[2,0])


class LineController(Node):
    def __init__(self) -> None:
        super().__init__('line_controller')

        # Create CoordTransforms instance
        self.coord_transforms = CoordTransforms()

        # Configure QoS profile for publishing and subscribing
        qos_profile = QoSProfile(
            reliability=ReliabilityPolicy.BEST_EFFORT,
            durability=DurabilityPolicy.TRANSIENT_LOCAL,
            history=HistoryPolicy.KEEP_LAST,
            depth=1
        )

        # Create publishers
        self.offboard_control_mode_publisher = self.create_publisher(
            OffboardControlMode, '/fmu/in/offboard_control_mode', qos_profile)
        self.trajectory_setpoint_publisher = self.create_publisher(
            TrajectorySetpoint, '/fmu/in/trajectory_setpoint', qos_profile)
        self.vehicle_command_publisher = self.create_publisher(
            VehicleCommand, '/fmu/in/vehicle_command', qos_profile)

        # Create subscribers
        self.vehicle_local_position_subscriber = self.create_subscription(
            VehicleLocalPosition, '/fmu/out/vehicle_local_position', self.vehicle_local_position_callback, qos_profile)
        self.vehicle_status_subscriber = self.create_subscription(
            VehicleStatus, '/fmu/out/vehicle_status', self.vehicle_status_callback, qos_profile)
        self.vehicle_attitude_subscriber = self.create_subscription(
            VehicleAttitude, '/fmu/out/vehicle_attitude', self.vehicle_attitude_callback, qos_profile)
        self.line_sub = self.create_subscription(
            Line, '/line/param', self.line_sub_cb, 1)

        # Initialize variables
        self.offboard_setpoint_counter = 0
        self.vehicle_local_position = VehicleLocalPosition()
        self.vehicle_status = VehicleStatus()
        self.takeoff_height = -3.0

        # Linear setpoint velocities in downward camera frame
        self.vx__dc = 0.0
        self.vy__dc = 0.0
        self.vz__dc = 0.0

        # Yaw setpoint velocities in downward camera frame
        self.wz__dc = 0.0

        self.q_bd_lned = np.array([1.0, 0.0, 0.0, 0.0])

        self.previous_line_dir = np.array([0.0, 1.0])
        self.direction_initialized = False

        self._last_vx = 0.0
        self._last_vy = 0.0
        self._last_wz = 0.0

        # Create a timer to publish control commands
        self.timer = self.create_timer(0.1, self.timer_callback)

    def vehicle_local_position_callback(self, vehicle_local_position):
        """Callback function for vehicle_local_position topic subscriber."""
        self.vehicle_local_position = vehicle_local_position

    def vehicle_status_callback(self, vehicle_status):
        """Callback function for vehicle_status topic subscriber."""
        self.vehicle_status = vehicle_status

    def arm(self):
        """Send an arm command to the vehicle."""
        self.publish_vehicle_command(
            VehicleCommand.VEHICLE_CMD_COMPONENT_ARM_DISARM, param1=1.0)
        self.get_logger().info('Arm command sent')

    def disarm(self):
        """Send a disarm command to the vehicle."""
        self.publish_vehicle_command(
            VehicleCommand.VEHICLE_CMD_COMPONENT_ARM_DISARM, param1=0.0)
        self.get_logger().info('Disarm command sent')

    def engage_offboard_mode(self):
        """Switch to offboard mode."""
        self.publish_vehicle_command(
            VehicleCommand.VEHICLE_CMD_DO_SET_MODE, param1=1.0, param2=6.0)
        self.get_logger().info("Switching to offboard mode")

    def land(self):
        """Switch to land mode."""
        self.publish_vehicle_command(VehicleCommand.VEHICLE_CMD_NAV_LAND)
        self.get_logger().info("Switching to land mode")

    def publish_offboard_control_heartbeat_signal(self):
        """Publish the offboard control mode."""
        msg = OffboardControlMode()
        msg.position = True
        msg.velocity = True
        msg.acceleration = False
        msg.attitude = False
        msg.body_rate = True
        msg.timestamp = int(self.get_clock().now().nanoseconds / 1000)
        self.offboard_control_mode_publisher.publish(msg)

    def publish_trajectory_setpoint(self, vx: float, vy: float, wz: float) -> None:
        """Publish the trajectory setpoint."""
        msg = TrajectorySetpoint()
        msg.position = [None, None, self.takeoff_height]
        if self.offboard_setpoint_counter < 100:
            msg.velocity = [0.0, 0.0, 0.0]
        else:
            msg.velocity = [vx, vy, 0.0]
        msg.acceleration = [None, None, None]
        msg.yawspeed = wz
        msg.timestamp = int(self.get_clock().now().nanoseconds / 1000)
        self.trajectory_setpoint_publisher.publish(msg)
        # self.get_logger().info(f"Publishing velocity setpoints {[vx, vy, wz]}")

    def publish_vehicle_command(self, command, **params) -> None:
        """Publish a vehicle command."""
        msg = VehicleCommand()
        msg.command = command
        msg.param1 = params.get("param1", 0.0)
        msg.param2 = params.get("param2", 0.0)
        msg.param3 = params.get("param3", 0.0)
        msg.param4 = params.get("param4", 0.0)
        msg.param5 = params.get("param5", 0.0)
        msg.param6 = params.get("param6", 0.0)
        msg.param7 = params.get("param7", 0.0)
        msg.target_system = 1
        msg.target_component = 1
        msg.source_system = 1
        msg.source_component = 1
        msg.from_external = True
        msg.timestamp = int(self.get_clock().now().nanoseconds / 1000)
        self.vehicle_command_publisher.publish(msg)

    def vehicle_attitude_callback(self, msg):
        self.q_bd_lned = msg.q

    def get_current_heading(self):
        try:
            q = [
                self.q_bd_lned[1],
                self.q_bd_lned[2],
                self.q_bd_lned[3],
                self.q_bd_lned[0]
            ]

            euler = tft.euler_from_quaternion(q)
            yaw = euler[2]

            return yaw
        except (AttributeError, IndexError):
            return 0.0

    def convert_velocity_setpoints(self):
        vx_bd, vy_bd, _ = self.coord_transforms.static_transform((self.vx__dc, self.vy__dc, self.vz__dc), 'dc', 'bd')

        _, _, wz_bd = self.coord_transforms.static_transform((0.0, 0.0, self.wz__dc), 'dc', 'bd')

        yaw = self.get_current_heading()
        vx =  vx_bd * math.cos(yaw) - vy_bd * math.sin(yaw)
        vy =  vx_bd * math.sin(yaw) + vy_bd * math.cos(yaw)

        vx = min(max(vx,-_MAX_SPEED), _MAX_SPEED)
        vy = min(max(vy,-_MAX_SPEED), _MAX_SPEED)
        wz = min(max(wz_bd,-_MAX_ROTATION_RATE), _MAX_ROTATION_RATE)

        return (vx, vy, wz)

    def transform_and_publish_setpoints(self):
        v__bd = self.coord_transforms.static_transform(
            (self.vx__dc, self.vy__dc, self.vz__dc), 'dc', 'bd'
        )
        self.get_logger().info(f"DC frame commands: vx={self.vx__dc:.3f}, vy={self.vy__dc:.3f}, vz={self.vz__dc:.3f} | BD frame commands: vx={v__bd[0]:.3f}, vy={v__bd[1]:.3f}, vz={v__bd[2]:.3f}")

        q_px4 = self.q_bd_lned
        q_tf  = [q_px4[1], q_px4[2], q_px4[3], q_px4[0]]
        _, _, yaw = tft.euler_from_quaternion(q_tf)

        vx_ned =  v__bd[0]*np.cos(yaw) - v__bd[1]*np.sin(yaw)
        vy_ned =  v__bd[0]*np.sin(yaw) + v__bd[1]*np.cos(yaw)

        _, _, wz_bd = self.coord_transforms.static_transform(
            (0.0, 0.0, self.wz__dc), 'dc', 'bd'
        )
        self.get_logger().info(f"BD frame commands: vx={v__bd[0]:.3f}, vy={v__bd[1]:.3f}, vz={v__bd[2]:.3f} | NED frame commands: vx={vx_ned:.3f}, vy={vy_ned:.3f} | Yaw rate BD: wz={wz_bd:.3f}")

        velocity_magnitude = np.sqrt(vx_ned**2 + vy_ned**2)
        if velocity_magnitude > _MAX_SPEED:
            scale = _MAX_SPEED / velocity_magnitude
            vx_ned *= scale
            vy_ned *= scale

        wz_bd = min(max(wz_bd, -_MAX_ROTATION_RATE), _MAX_ROTATION_RATE)

        self._last_vx = vx_ned
        self._last_vy = vy_ned
        self._last_wz = wz_bd

    def timer_callback(self) -> None:
        """Callback function for the timer."""

        self.publish_offboard_control_heartbeat_signal()
        
        if self.offboard_setpoint_counter == 10:
            self.engage_offboard_mode()
            self.arm()

        self.offboard_setpoint_counter += 1
    
    def line_sub_cb(self, param):
        self.get_logger().info("Received line parameters")

        x, y, vx, vy = param.x, param.y, param.vx, param.vy
<<<<<<< HEAD

        norm = np.sqrt(vx**2 + vy**2)
        if norm > 0:
            vx /= norm
            vy /= norm

        target_x = x + EXTEND * vx
        target_y = y + EXTEND * vy

        error_x = target_x - CENTER[0]
        error_y = target_y - CENTER[1]

        self.vx__dc = KP_X * error_x / 100.0

        base_forward_speed = 0.5
        y_correction = -KP_Y * error_y / 200.0
        self.vy__dc = -(base_forward_speed + y_correction)

        desired_heading = np.arctan2(vx, -vy)
        angular_error = self.normalize_angle(desired_heading)
        self.wz__dc = KP_Z_W * angular_error / 10.0

        self.transform_and_publish_setpoints()

    def normalize_angle(self, angle):
        while angle > np.pi:
            angle -= 2 * np.pi
        while angle < -np.pi:
            angle += 2 * np.pi
        return angle
=======
        line_point = np.array([x, y])
        line_dir = np.array([vx, vy])
        
        norm = np.linalg.norm(line_dir)
        if norm < 0.1:
            print("Warning: Line direction vector too small")
            self.vx__dc = 0.0
            self.vy__dc = 0.0
            self.wz__dc = 0.0
            self.publish_trajectory_setpoint(*self.convert_velocity_setpoints())
            return
        
        line_dir = line_dir / norm

        # FIX DIRECTION AMBIGUITY
        # Ensure line direction is consistent with previous direction
        if self.direction_initialized:
            # Check if current direction is more aligned with previous or its opposite
            dot_current = np.dot(line_dir, self.previous_line_dir)
            dot_opposite = np.dot(-line_dir, self.previous_line_dir)
            
            # If opposite direction is more aligned, flip the current direction
            if dot_opposite > dot_current:
                line_dir = -line_dir
                print("Flipped line direction to maintain consistency")
        else:
            # For first detection, ensure line points generally forward (positive y)
            if line_dir[1] < 0:
                line_dir = -line_dir
                print("Initial direction set to point forward")
            self.direction_initialized = True
        
        # Update previous direction for next iteration
        self.previous_line_dir = line_dir.copy()

        # Rest of the control logic remains the same
        target = line_point + EXTEND * line_dir
        error = target - CENTER

        # Linear velocities
        self.vx__dc = KP_X * error[0]
        self.vy__dc = KP_Y * error[1]

        # Calculate angle error
        forward_camera = np.array([0.0, 1.0])
        cross_product = line_dir[0] * forward_camera[1] - line_dir[1] * forward_camera[0]
        dot_product = np.dot(line_dir, forward_camera)
        angle_error = math.atan2(cross_product, dot_product)
        
        # Yaw control
        self.wz__dc = KP_Z_W * angle_error
        
        # Convert and publish
        self.publish_trajectory_setpoint(*self.convert_velocity_setpoints())
        
        # Debug output
        self.get_logger().info(f"Dir: ({line_dir[0]:.3f},{line_dir[1]:.3f}) "
                              f"Angle: {math.degrees(angle_error):.1f}° "
                              f"Yaw: {self.wz__dc:.3f}")
>>>>>>> e0c6e0a0


def main(args=None) -> None:
    print('Starting offboard control node...')
    rclpy.init(args=args)
    offboard_control = LineController()
    rclpy.spin(offboard_control)
    offboard_control.destroy_node()
    rclpy.shutdown()


if __name__ == '__main__':
    try:
        main()
    except Exception as e:
        print(e)<|MERGE_RESOLUTION|>--- conflicted
+++ resolved
@@ -395,7 +395,6 @@
         self.get_logger().info("Received line parameters")
 
         x, y, vx, vy = param.x, param.y, param.vx, param.vy
-<<<<<<< HEAD
 
         norm = np.sqrt(vx**2 + vy**2)
         if norm > 0:
@@ -426,67 +425,6 @@
         while angle < -np.pi:
             angle += 2 * np.pi
         return angle
-=======
-        line_point = np.array([x, y])
-        line_dir = np.array([vx, vy])
-        
-        norm = np.linalg.norm(line_dir)
-        if norm < 0.1:
-            print("Warning: Line direction vector too small")
-            self.vx__dc = 0.0
-            self.vy__dc = 0.0
-            self.wz__dc = 0.0
-            self.publish_trajectory_setpoint(*self.convert_velocity_setpoints())
-            return
-        
-        line_dir = line_dir / norm
-
-        # FIX DIRECTION AMBIGUITY
-        # Ensure line direction is consistent with previous direction
-        if self.direction_initialized:
-            # Check if current direction is more aligned with previous or its opposite
-            dot_current = np.dot(line_dir, self.previous_line_dir)
-            dot_opposite = np.dot(-line_dir, self.previous_line_dir)
-            
-            # If opposite direction is more aligned, flip the current direction
-            if dot_opposite > dot_current:
-                line_dir = -line_dir
-                print("Flipped line direction to maintain consistency")
-        else:
-            # For first detection, ensure line points generally forward (positive y)
-            if line_dir[1] < 0:
-                line_dir = -line_dir
-                print("Initial direction set to point forward")
-            self.direction_initialized = True
-        
-        # Update previous direction for next iteration
-        self.previous_line_dir = line_dir.copy()
-
-        # Rest of the control logic remains the same
-        target = line_point + EXTEND * line_dir
-        error = target - CENTER
-
-        # Linear velocities
-        self.vx__dc = KP_X * error[0]
-        self.vy__dc = KP_Y * error[1]
-
-        # Calculate angle error
-        forward_camera = np.array([0.0, 1.0])
-        cross_product = line_dir[0] * forward_camera[1] - line_dir[1] * forward_camera[0]
-        dot_product = np.dot(line_dir, forward_camera)
-        angle_error = math.atan2(cross_product, dot_product)
-        
-        # Yaw control
-        self.wz__dc = KP_Z_W * angle_error
-        
-        # Convert and publish
-        self.publish_trajectory_setpoint(*self.convert_velocity_setpoints())
-        
-        # Debug output
-        self.get_logger().info(f"Dir: ({line_dir[0]:.3f},{line_dir[1]:.3f}) "
-                              f"Angle: {math.degrees(angle_error):.1f}° "
-                              f"Yaw: {self.wz__dc:.3f}")
->>>>>>> e0c6e0a0
 
 
 def main(args=None) -> None:
